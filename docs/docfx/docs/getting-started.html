--- conflicted
+++ resolved
@@ -102,11 +102,7 @@
               <div class="contribution">
                 <ul class="nav">
                   <li>
-<<<<<<< HEAD
                     <a href="https://github.com/carsten-riedel/Coree.NETStandard/blob/feature/MSTest/src/Projects/Coree.NETStandard/Docfx/build/docs/getting-started.md/#L1" class="contribution-link">Edit this page</a>
-=======
-                    <a href="https://github.com/carsten-riedel/Coree.NETStandard/blob/feature/FixDoxFx/src/Projects/Coree.NETStandard/Docfx/build/docs/getting-started.md/#L1" class="contribution-link">Edit this page</a>
->>>>>>> 9fe6c012
                   </li>
                 </ul>
               </div>
