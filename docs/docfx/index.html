--- conflicted
+++ resolved
@@ -84,11 +84,7 @@
               <div class="contribution">
                 <ul class="nav">
                   <li>
-<<<<<<< HEAD
-                    <a href="https://github.com/carsten-riedel/Coree.NETStandard/blob/develop/src/Projects/Coree.NETStandard/Docfx/build/index.md/#L1" class="contribution-link">Edit this page</a>
-=======
                     <a href="https://github.com/carsten-riedel/Coree.NETStandard/blob/master/docfx/build/index.md/#L1" class="contribution-link">Edit this page</a>
->>>>>>> b8b36644
                   </li>
                 </ul>
               </div>
